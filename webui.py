--- conflicted
+++ resolved
@@ -1,112 +1,108 @@
-import os
-<<<<<<< HEAD
-=======
-import threading
-
-from modules import devices
-from modules.paths import script_path
-
->>>>>>> 498515e7
-import signal
-import threading
-import modules.paths
-import modules.codeformer_model as codeformer
-import modules.esrgan_model as esrgan
-import modules.bsrgan_model as bsrgan
-import modules.extras
-import modules.face_restoration
-import modules.gfpgan_model as gfpgan
-import modules.img2img
-import modules.ldsr_model as ldsr
-import modules.lowvram
-import modules.realesrgan_model as realesrgan
-import modules.scripts
-import modules.sd_hijack
-import modules.sd_models
-import modules.shared as shared
-import modules.swinir_model as swinir
-import modules.txt2img
-import modules.ui
-from modules import modelloader
-from modules.paths import script_path
-from modules.shared import cmd_opts
-
-modelloader.cleanup_models()
-modules.sd_models.setup_model(cmd_opts.stablediffusion_models_path)
-codeformer.setup_model(cmd_opts.codeformer_models_path)
-gfpgan.setup_model(cmd_opts.gfpgan_models_path)
-shared.face_restorers.append(modules.face_restoration.FaceRestoration())
-modelloader.load_upscalers()
-queue_lock = threading.Lock()
-
-
-def wrap_queued_call(func):
-    def f(*args, **kwargs):
-        with queue_lock:
-            res = func(*args, **kwargs)
-
-        return res
-
-    return f
-
-
-def wrap_gradio_gpu_call(func):
-    def f(*args, **kwargs):
-        devices.torch_gc()
-
-        shared.state.sampling_step = 0
-        shared.state.job_count = -1
-        shared.state.job_no = 0
-        shared.state.job_timestamp = shared.state.get_job_timestamp()
-        shared.state.current_latent = None
-        shared.state.current_image = None
-        shared.state.current_image_sampling_step = 0
-        shared.state.interrupted = False
-
-        with queue_lock:
-            res = func(*args, **kwargs)
-
-        shared.state.job = ""
-        shared.state.job_count = 0
-
-        devices.torch_gc()
-
-        return res
-
-    return modules.ui.wrap_gradio_call(f)
-
-
-modules.scripts.load_scripts(os.path.join(script_path, "scripts"))
-
-shared.sd_model = modules.sd_models.load_model()
-shared.opts.onchange("sd_model_checkpoint", wrap_queued_call(lambda: modules.sd_models.reload_model_weights(shared.sd_model)))
-
-
-def webui():
-    # make the program just exit at ctrl+c without waiting for anything
-    def sigint_handler(sig, frame):
-        print(f'Interrupted with signal {sig} in {frame}')
-        os._exit(0)
-
-    signal.signal(signal.SIGINT, sigint_handler)
-
-    demo = modules.ui.create_ui(
-        txt2img=wrap_gradio_gpu_call(modules.txt2img.txt2img),
-        img2img=wrap_gradio_gpu_call(modules.img2img.img2img),
-        run_extras=wrap_gradio_gpu_call(modules.extras.run_extras),
-        run_pnginfo=modules.extras.run_pnginfo,
-        run_modelmerger=modules.extras.run_modelmerger
-    )
-
-    demo.launch(
-        share=cmd_opts.share,
-        server_name="0.0.0.0" if cmd_opts.listen else None,
-        server_port=cmd_opts.port,
-        debug=cmd_opts.gradio_debug,
-        auth=[tuple(cred.split(':')) for cred in cmd_opts.gradio_auth.strip('"').split(',')] if cmd_opts.gradio_auth else None,
-        inbrowser=cmd_opts.autolaunch,
-    )
-
-
-if __name__ == "__main__":
-    webui()
+import os
+import threading
+
+from modules import devices
+from modules.paths import script_path
+import signal
+import threading
+import modules.paths
+import modules.codeformer_model as codeformer
+import modules.esrgan_model as esrgan
+import modules.bsrgan_model as bsrgan
+import modules.extras
+import modules.face_restoration
+import modules.gfpgan_model as gfpgan
+import modules.img2img
+import modules.ldsr_model as ldsr
+import modules.lowvram
+import modules.realesrgan_model as realesrgan
+import modules.scripts
+import modules.sd_hijack
+import modules.sd_models
+import modules.shared as shared
+import modules.swinir_model as swinir
+import modules.txt2img
+import modules.ui
+from modules import modelloader
+from modules.paths import script_path
+from modules.shared import cmd_opts
+
+modelloader.cleanup_models()
+modules.sd_models.setup_model(cmd_opts.stablediffusion_models_path)
+codeformer.setup_model(cmd_opts.codeformer_models_path)
+gfpgan.setup_model(cmd_opts.gfpgan_models_path)
+shared.face_restorers.append(modules.face_restoration.FaceRestoration())
+modelloader.load_upscalers()
+queue_lock = threading.Lock()
+
+
+def wrap_queued_call(func):
+    def f(*args, **kwargs):
+        with queue_lock:
+            res = func(*args, **kwargs)
+
+        return res
+
+    return f
+
+
+def wrap_gradio_gpu_call(func):
+    def f(*args, **kwargs):
+        devices.torch_gc()
+
+        shared.state.sampling_step = 0
+        shared.state.job_count = -1
+        shared.state.job_no = 0
+        shared.state.job_timestamp = shared.state.get_job_timestamp()
+        shared.state.current_latent = None
+        shared.state.current_image = None
+        shared.state.current_image_sampling_step = 0
+        shared.state.interrupted = False
+
+        with queue_lock:
+            res = func(*args, **kwargs)
+
+        shared.state.job = ""
+        shared.state.job_count = 0
+
+        devices.torch_gc()
+
+        return res
+
+    return modules.ui.wrap_gradio_call(f)
+
+
+modules.scripts.load_scripts(os.path.join(script_path, "scripts"))
+
+shared.sd_model = modules.sd_models.load_model()
+shared.opts.onchange("sd_model_checkpoint", wrap_queued_call(lambda: modules.sd_models.reload_model_weights(shared.sd_model)))
+
+
+def webui():
+    # make the program just exit at ctrl+c without waiting for anything
+    def sigint_handler(sig, frame):
+        print(f'Interrupted with signal {sig} in {frame}')
+        os._exit(0)
+
+    signal.signal(signal.SIGINT, sigint_handler)
+
+    demo = modules.ui.create_ui(
+        txt2img=wrap_gradio_gpu_call(modules.txt2img.txt2img),
+        img2img=wrap_gradio_gpu_call(modules.img2img.img2img),
+        run_extras=wrap_gradio_gpu_call(modules.extras.run_extras),
+        run_pnginfo=modules.extras.run_pnginfo,
+        run_modelmerger=modules.extras.run_modelmerger
+    )
+
+    demo.launch(
+        share=cmd_opts.share,
+        server_name="0.0.0.0" if cmd_opts.listen else None,
+        server_port=cmd_opts.port,
+        debug=cmd_opts.gradio_debug,
+        auth=[tuple(cred.split(':')) for cred in cmd_opts.gradio_auth.strip('"').split(',')] if cmd_opts.gradio_auth else None,
+        inbrowser=cmd_opts.autolaunch,
+    )
+
+
+if __name__ == "__main__":
+    webui()