import os
import sys
import contextlib
import torch
import intel_extension_for_pytorch as ipex
from modules import shared
from .diffusers import ipex_diffusers
from .hijacks import ipex_hijacks

#ControlNet depth_leres++
class DummyDataParallel(torch.nn.Module):
    def __new__(cls, module, device_ids=None, output_device=None, dim=0):
        if type(device_ids) is list and len(device_ids) > 1:
            shared.log.warning("IPEX backend doesn't support DataParallel on multiple XPU devices")
        return module.to(shared.device)

def return_null_context(*args, **kwargs):
    return contextlib.nullcontext()

def ipex_init():
    #Replace cuda with xpu:
    torch.cuda.current_device = torch.xpu.current_device
    torch.cuda.current_stream = torch.xpu.current_stream
    torch.cuda.device = torch.xpu.device
    torch.cuda.device_count = torch.xpu.device_count
    torch.cuda.device_of = torch.xpu.device_of
    torch.cuda.getDeviceIdListForCard = torch.xpu.getDeviceIdListForCard
    torch.cuda.get_device_name = torch.xpu.get_device_name
    torch.cuda.get_device_properties = torch.xpu.get_device_properties
    torch.cuda.init = torch.xpu.init
    torch.cuda.is_available = torch.xpu.is_available
    torch.cuda.is_initialized = torch.xpu.is_initialized
    torch.cuda.set_device = torch.xpu.set_device
    torch.cuda.stream = torch.xpu.stream
    torch.cuda.synchronize = torch.xpu.synchronize
    torch.cuda.Event = torch.xpu.Event
    torch.cuda.Stream = torch.xpu.Stream
    torch.cuda.FloatTensor = torch.xpu.FloatTensor
    torch.Tensor.cuda = torch.Tensor.xpu
    torch.Tensor.is_cuda = torch.Tensor.is_xpu
    torch.cuda._initialization_lock = torch.xpu.lazy_init._initialization_lock
    torch.cuda._initialized = torch.xpu.lazy_init._initialized
    torch.cuda._lazy_seed_tracker = torch.xpu.lazy_init._lazy_seed_tracker
    torch.cuda._queued_calls = torch.xpu.lazy_init._queued_calls
    torch.cuda._tls = torch.xpu.lazy_init._tls
    torch.cuda.threading = torch.xpu.lazy_init.threading
    torch.cuda.traceback = torch.xpu.lazy_init.traceback
    torch.cuda.Optional = torch.xpu.Optional
    torch.cuda.__cached__ = torch.xpu.__cached__
    torch.cuda.__loader__ = torch.xpu.__loader__
    torch.cuda.ComplexFloatStorage = torch.xpu.ComplexFloatStorage
    torch.cuda.Tuple = torch.xpu.Tuple
    torch.cuda.streams = torch.xpu.streams
    torch.cuda._lazy_new = torch.xpu._lazy_new
    torch.cuda.FloatStorage = torch.xpu.FloatStorage
    torch.cuda.Any = torch.xpu.Any
    torch.cuda.__doc__ = torch.xpu.__doc__
    torch.cuda.default_generators = torch.xpu.default_generators
    torch.cuda.HalfTensor = torch.xpu.HalfTensor
    torch.cuda._get_device_index = torch.xpu._get_device_index
    torch.cuda.__path__ = torch.xpu.__path__
    torch.cuda.Device = torch.xpu.Device
    torch.cuda.IntTensor = torch.xpu.IntTensor
    torch.cuda.ByteStorage = torch.xpu.ByteStorage
    torch.cuda.set_stream = torch.xpu.set_stream
    torch.cuda.BoolStorage = torch.xpu.BoolStorage
    torch.cuda.get_device_capability = torch.xpu.get_device_capability
    torch.cuda.os = torch.xpu.os
    torch.cuda.torch = torch.xpu.torch
    torch.cuda.BFloat16Storage = torch.xpu.BFloat16Storage
    torch.cuda.Union = torch.xpu.Union
    torch.cuda.DoubleTensor = torch.xpu.DoubleTensor
    torch.cuda.ShortTensor = torch.xpu.ShortTensor
    torch.cuda.LongTensor = torch.xpu.LongTensor
    torch.cuda.IntStorage = torch.xpu.IntStorage
    torch.cuda.LongStorage = torch.xpu.LongStorage
    torch.cuda.__annotations__ = torch.xpu.__annotations__
    torch.cuda.__package__ = torch.xpu.__package__
    torch.cuda.__builtins__ = torch.xpu.__builtins__
    torch.cuda.CharTensor = torch.xpu.CharTensor
    torch.cuda.List = torch.xpu.List
    torch.cuda._lazy_init = torch.xpu._lazy_init
    torch.cuda.BFloat16Tensor = torch.xpu.BFloat16Tensor
    torch.cuda.DoubleStorage = torch.xpu.DoubleStorage
    torch.cuda.ByteTensor = torch.xpu.ByteTensor
    torch.cuda.StreamContext = torch.xpu.StreamContext
    torch.cuda.ComplexDoubleStorage = torch.xpu.ComplexDoubleStorage
    torch.cuda.ShortStorage = torch.xpu.ShortStorage
    torch.cuda._lazy_call = torch.xpu._lazy_call
    torch.cuda.HalfStorage = torch.xpu.HalfStorage
    torch.cuda.random = torch.xpu.random
    torch.cuda._device = torch.xpu._device
    torch.cuda.classproperty = torch.xpu.classproperty
    torch.cuda.__name__ = torch.xpu.__name__
    torch.cuda._device_t = torch.xpu._device_t
    torch.cuda.warnings = torch.xpu.warnings
    torch.cuda.__spec__ = torch.xpu.__spec__
    torch.cuda.BoolTensor = torch.xpu.BoolTensor
    torch.cuda.CharStorage = torch.xpu.CharStorage
    torch.cuda.__file__ = torch.xpu.__file__
    torch.cuda._is_in_bad_fork = torch.xpu.lazy_init._is_in_bad_fork
    #torch.cuda.is_current_stream_capturing = torch.xpu.is_current_stream_capturing

    #Memory:
    torch.cuda.memory = torch.xpu.memory
    if 'linux' in sys.platform and "WSL2" in os.popen("uname -a").read():
        torch.xpu.empty_cache = lambda: None
    torch.cuda.empty_cache = torch.xpu.empty_cache
    torch.cuda.memory_stats = torch.xpu.memory_stats
    torch.cuda.memory_summary = torch.xpu.memory_summary
    torch.cuda.memory_snapshot = torch.xpu.memory_snapshot
    torch.cuda.memory_allocated = torch.xpu.memory_allocated
    torch.cuda.max_memory_allocated = torch.xpu.max_memory_allocated
    torch.cuda.memory_reserved = torch.xpu.memory_reserved
    torch.cuda.memory_cached = torch.xpu.memory_reserved
    torch.cuda.max_memory_reserved = torch.xpu.max_memory_reserved
    torch.cuda.max_memory_cached = torch.xpu.max_memory_reserved
    torch.cuda.reset_peak_memory_stats = torch.xpu.reset_peak_memory_stats
    torch.cuda.reset_max_memory_cached = torch.xpu.reset_peak_memory_stats
    torch.cuda.reset_max_memory_allocated = torch.xpu.reset_peak_memory_stats
    torch.cuda.memory_stats_as_nested_dict = torch.xpu.memory_stats_as_nested_dict
    torch.cuda.reset_accumulated_memory_stats = torch.xpu.reset_accumulated_memory_stats

    #RNG:
    torch.cuda.get_rng_state = torch.xpu.get_rng_state
    torch.cuda.get_rng_state_all = torch.xpu.get_rng_state_all
    torch.cuda.set_rng_state = torch.xpu.set_rng_state
    torch.cuda.set_rng_state_all = torch.xpu.set_rng_state_all
    torch.cuda.manual_seed = torch.xpu.manual_seed
    torch.cuda.manual_seed_all = torch.xpu.manual_seed_all
    torch.cuda.seed = torch.xpu.seed
    torch.cuda.seed_all = torch.xpu.seed_all
    torch.cuda.initial_seed = torch.xpu.initial_seed

    #AMP:
    torch.cuda.amp = torch.xpu.amp
    if not hasattr(torch.cuda.amp, "common"):
        torch.cuda.amp.common = contextlib.nullcontext()
    torch.cuda.amp.common.amp_definitely_not_available = lambda: False
    try:
        torch.cuda.amp.GradScaler = torch.xpu.amp.GradScaler
    except Exception:
        torch.cuda.amp.GradScaler = ipex.cpu.autocast._grad_scaler.GradScaler

    #C
    torch._C._cuda_getCurrentRawStream = ipex._C._getCurrentStream
    ipex._C._DeviceProperties.major = 2023
    ipex._C._DeviceProperties.minor = 2

    #Fix functions with ipex:
    torch.cuda.mem_get_info = lambda device=None: [(torch.xpu.get_device_properties(device).total_memory - torch.xpu.memory_allocated(device)), torch.xpu.get_device_properties(device).total_memory]
    torch._utils._get_available_device_type = lambda: "xpu" # pylint: disable=protected-access
<<<<<<< HEAD
    if 'linux' in sys.platform:
        torch.xpu.empty_cache = torch.xpu.empty_cache if "WSL2" not in os.popen("uname -a").read() else lambda: None
    torch.cuda.get_device_properties.major = 2023
    torch.cuda.get_device_properties.minor = 2
=======
    torch.has_cuda = True
    torch.cuda.has_half = True
    torch.cuda.is_bf16_supported = True
    #torch.version.cuda = "11.7" #Breaks System Info
    torch.cuda.get_device_properties.major = 11
    torch.cuda.get_device_properties.minor = 7
>>>>>>> 2caee04b
    torch.backends.cuda.sdp_kernel = return_null_context
    torch.nn.DataParallel = DummyDataParallel
    torch.cuda.ipc_collect = lambda: None
    torch.cuda.utilization = lambda: 0

    ipex_hijacks()
    ipex_diffusers()
    try:
        from .openvino import openvino_fx
    except Exception:
        pass<|MERGE_RESOLUTION|>--- conflicted
+++ resolved
@@ -150,19 +150,12 @@
     #Fix functions with ipex:
     torch.cuda.mem_get_info = lambda device=None: [(torch.xpu.get_device_properties(device).total_memory - torch.xpu.memory_allocated(device)), torch.xpu.get_device_properties(device).total_memory]
     torch._utils._get_available_device_type = lambda: "xpu" # pylint: disable=protected-access
-<<<<<<< HEAD
-    if 'linux' in sys.platform:
-        torch.xpu.empty_cache = torch.xpu.empty_cache if "WSL2" not in os.popen("uname -a").read() else lambda: None
-    torch.cuda.get_device_properties.major = 2023
-    torch.cuda.get_device_properties.minor = 2
-=======
     torch.has_cuda = True
     torch.cuda.has_half = True
     torch.cuda.is_bf16_supported = True
     #torch.version.cuda = "11.7" #Breaks System Info
     torch.cuda.get_device_properties.major = 11
     torch.cuda.get_device_properties.minor = 7
->>>>>>> 2caee04b
     torch.backends.cuda.sdp_kernel = return_null_context
     torch.nn.DataParallel = DummyDataParallel
     torch.cuda.ipc_collect = lambda: None
